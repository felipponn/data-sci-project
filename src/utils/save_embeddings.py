--- conflicted
+++ resolved
@@ -1,16 +1,13 @@
 import torch
 import numpy as np
 from sentence_transformers import SentenceTransformer
-<<<<<<< HEAD
-from transformers import AutoTokenizer, AutoModel
-=======
 import random
 import pickle
 import os
 import sys
 # run this script from this file's directory
 sys.path.append(os.path.dirname(os.path.abspath(__file__)))
->>>>>>> 216128d7
+from transformers import AutoTokenizer, AutoModel
 
 def dict_to_list(dict_data):
     return list(dict_data.keys()), list(dict_data.values())
@@ -34,9 +31,8 @@
         'embeddings': doc_embeddings.cpu()  # keep as tensor
     }
 
-<<<<<<< HEAD
-    torch.save(embedding_doc_data, "../data/embeddings/doc_embeddings.pt")
-    torch.save(embedding_query_data, "../data/embeddings/query_embeddings.pt")
+    with open(path, "wb") as f:
+        pickle.dump(data, f)
 
 def save_embeddings_choose(docs_dict, queries_dict, model='bert'):
     """
@@ -101,10 +97,6 @@
 
     else:
         raise ValueError("Modelo desconhecido. Use 'bert' ou 'tevatron'.")
-=======
-    with open(path, "wb") as f:
-        pickle.dump(data, f)
-
 
 # driver code
 
@@ -139,5 +131,4 @@
     print(len(docs_dict_clean))
     
     
-    save_embeddings(docs_dict_clean, path="../data/embeddings/doc_embeddings_clean.pt")
->>>>>>> 216128d7
+    save_embeddings(docs_dict_clean, path="../data/embeddings/doc_embeddings_clean.pt")