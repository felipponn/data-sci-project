from tqdm import tqdm
import time
import torch
import numpy as np

from sklearn.feature_extraction.text import TfidfVectorizer
from sentence_transformers import SentenceTransformer, util
<<<<<<< HEAD
from transformers import AutoTokenizer, AutoModel
from rank_bm25 import BM25Okapi
import faiss
=======
import pickle
>>>>>>> 216128d7

def dict_to_list(dict_data):
    return list(dict_data.keys()), list(dict_data.values())

# Primeiro estágio, modelo simples focado em recall (bm25, tfidf)
# retorna os docs mais relevantes unicamente
# reorna uma estrutura pareando query_id com os ids dos documentos mais relevantes

def primary_stage(docs_dict, queries_dict, K=1000):
    """
    Realiza a busca de documentos usando um modelo simples (BM25 ou TF-IDF).

    Args:
        docs_dict (dict): Dicionário de documentos com IDs e textos.
        queries_dict (dict): Dicionário de consultas com IDs e textos.
        K (int): Número de documentos a serem recuperados para cada consulta.

    Returns:
        dict: Dicionário com os IDs dos documentos recuperados com os ids das consultas.
        set: conjunto de ids de documentos recuperados.
        float: Tempo total de execução.
    """
    # Passo 1: Obter listas de ids e textos
    doc_ids, doc_texts = dict_to_list(docs_dict)
    query_ids, query_texts = dict_to_list(queries_dict)

    start_time = time.time()

    # Passo 2: Vetorizar documentos (ajuste do vocabulário)
    vectorizer = TfidfVectorizer()
    tfidf_docs = vectorizer.fit_transform(doc_texts)  # shape: [num_docs x num_features]

    # Passo 3: Vetorizar todas as queries de uma só vez (mesmo vocabulário)
    tfidf_queries = vectorizer.transform(query_texts) # shape: [num_queries x num_features]

    # Passo 4: Calcular similaridade em lote usando produto de matrizes
    # Como o TF-IDF por padrão já é normalizado em L2,
    # o produto escalar tfidf_queries * tfidf_docs.T corresponde à cosseno-similaridade.
    similarity_matrix = tfidf_queries.dot(tfidf_docs.T)  # shape: [num_queries x num_docs]

    set_docs = set()

    top_k_results = {}
    for i in tqdm(range(similarity_matrix.shape[0]), total=similarity_matrix.shape[0]):
        # Extraindo a i-ésima linha
        row_scores = similarity_matrix[i].toarray().ravel()

        top_k_idx = np.argpartition(row_scores, -K)[-K:]
        top_k_idx = top_k_idx[np.argsort(-row_scores[top_k_idx])]

        results = [(doc_ids[idx]) for idx in top_k_idx]
        top_k_results[query_ids[i]] = results
        set_docs.update(results)

    execution_time = time.time() - start_time

    return top_k_results, set_docs, execution_time


# Usando modelo de precisão consideramos apenas os documentos que estão entre os K mais relevantes para cada consulta
# e retornamos os ids dos documentos mais relevantes para cada consulta
def secondary_stage(docs_dict, queries_dict, top_k_results, set_docs, K=10, load_encodings=True):
    """
    Realiza a busca de documentos usando um modelo mais complexo (BERT ou similar).

    Args:
        docs_dict (dict): Dicionário de documentos com IDs e textos.
        queries_dict (dict): Dicionário de consultas com IDs e textos.
        K (int): Número de documentos a serem recuperados para cada consulta.

    Returns:
        dict: Dicionário com os IDs dos documentos recuperados e suas pontuações de similaridade.
        float: Tempo total de execução.
    """
    start_time = time.time()

    doc_ids, doc_texts = dict_to_list(docs_dict)
    query_ids, query_texts = dict_to_list(queries_dict)

    # Carregar modelo pré-treinado SBERT (rápido e eficiente)
    model = SentenceTransformer('sentence-transformers/all-MiniLM-L6-v2')

    # Computar embeddings em lote (mais eficiente)
    # Encoda apenas os documentos que foram recuperados na primeira fase

    doc_texts = [docs_dict[doc_id] for doc_id in set_docs]
    doc_ids = [doc_id for doc_id in set_docs]
    query_embeddings = model.encode(query_texts, convert_to_tensor=True, show_progress_bar=True)
    if load_encodings == False:
        doc_embeddings = model.encode(doc_texts, convert_to_tensor=True, show_progress_bar=True)
    else:
        # Carregar os embeddings pré-computados
        print("Carregando embeddings pré-computados.")
        # loaded_data_doc = "../data/embeddings/doc_embeddings.pt" with pickle
        loaded_data_doc = pickle.load(open("../data/embeddings/doc_embeddings.pt", "rb"))
        

        doc_embeddings = loaded_data_doc["embeddings"]
        doc_ids_loaded = loaded_data_doc["doc_ids"]
        
        #filtrar os indices loadded_data_doc["doc_ids"] para os ids que foram recuperados na primeira fase
        doc_id_to_index = {doc_id: idx for idx, doc_id in enumerate(doc_ids_loaded)}

    results = {}
    for qid, query_emb in tqdm(zip(query_ids, query_embeddings), total=len(query_ids)):
        # Get the doc_ids for the current query
        filtered_doc_ids = top_k_results[qid]
        
        # Convert these doc_ids to indices using the mapping:
        if load_encodings:
            filtered_doc_indices = [doc_id_to_index[doc_id] for doc_id in filtered_doc_ids]
        else:
            # If not loading pre-computed encodings, build a mapping for the current ordering
            local_doc_id_to_index = {doc_id: idx for idx, doc_id in enumerate(doc_ids)}
            filtered_doc_indices = [local_doc_id_to_index[doc_id] for doc_id in filtered_doc_ids]
        
        # Now, use the integer indices to get the embeddings:
        filtered_doc_embeddings = doc_embeddings[filtered_doc_indices]
        filtered_doc_embeddings = filtered_doc_embeddings.cpu().to(query_emb.device)

        # Compute cosine similarity:
        cos_scores = util.cos_sim(query_emb, filtered_doc_embeddings)[0]

        # Get top K results:
        top_results = torch.topk(cos_scores, k=min(K, len(filtered_doc_indices)))

        results[qid] = [
            (filtered_doc_ids[idx], float(score))
            for score, idx in zip(top_results.values, top_results.indices)
        ]
        execution_time = time.time() - start_time

    return results, execution_time


def primary_stage_choose(docs_dict, queries_dict, K=1000,
                         model='tf-idf'):
    """
    Realiza a busca de documentos usando um modelo simples (BM25 ou TF-IDF).

    Args:
        docs_dict (dict): Dicionário de documentos com IDs e textos.
        queries_dict (dict): Dicionário de consultas com IDs e textos.
        K (int): Número de documentos a serem recuperados para cada consulta.
        model (str): modelo escolhido para fazer a busca.

    Returns:
        dict: Dicionário com os IDs dos documentos recuperados com os ids das consultas.
        set: conjunto de ids de documentos recuperados.
        float: Tempo total de execução.
    """
    # Passo 1: Obter listas de ids e textos
    doc_ids, doc_texts = dict_to_list(docs_dict)
    query_ids, query_texts = dict_to_list(queries_dict)

    start_time = time.time()

    if model == 'bm25':
        # Passo 2: Tokenizar cada documento.
        tokenized_docs = [doc.split() for doc in doc_texts]

         # Passo 3: Criar o objeto BM25Okapi
        bm25 = BM25Okapi(tokenized_docs)

        # Dicionário de resultados
        top_k_results = {}
        set_docs = set()

        # Passo 4: Para cada query, calcular scores e pegar top K docs (usando seleção parcial)
        for qid, qtext in tqdm(zip(query_ids, query_texts), total=len(query_ids)):
            query_tokens = qtext.split()
            
            # Obtém scores de BM25 para cada documento
            scores = bm25.get_scores(query_tokens)
            
            # Seleciona índices do Top K (sem ordenar toda a lista)
            idxs_top_k = np.argpartition(scores, -K)[-K:]
            
            # Ordena apenas os K índices selecionados
            idxs_top_k = idxs_top_k[np.argsort(scores[idxs_top_k])[::-1]]
            
            # Mapeia índices de volta aos doc_ids
            top_docs = [(doc_ids[idx]) for idx in idxs_top_k]
            top_k_results[qid] = top_docs
            set_docs.update(top_docs)

    else:
        # Passo 2: Vetorizar documentos (ajuste do vocabulário)
        vectorizer = TfidfVectorizer()
        tfidf_docs = vectorizer.fit_transform(doc_texts)  # shape: [num_docs x num_features]

        # Passo 3: Vetorizar todas as queries de uma só vez (mesmo vocabulário)
        tfidf_queries = vectorizer.transform(query_texts) # shape: [num_queries x num_features]

        # Passo 4: Calcular similaridade em lote usando produto de matrizes
        # Como o TF-IDF por padrão já é normalizado em L2,
        # o produto escalar tfidf_queries * tfidf_docs.T corresponde à cosseno-similaridade.
        similarity_matrix = tfidf_queries.dot(tfidf_docs.T)  # shape: [num_queries x num_docs]

        set_docs = set()

        top_k_results = {}
        for i in tqdm(range(similarity_matrix.shape[0]), total=similarity_matrix.shape[0]):
            # Extraindo a i-ésima linha
            row_scores = similarity_matrix[i].toarray().ravel()

            top_k_idx = np.argpartition(row_scores, -K)[-K:]
            top_k_idx = top_k_idx[np.argsort(-row_scores[top_k_idx])]

            results = [(doc_ids[idx]) for idx in top_k_idx]
            top_k_results[query_ids[i]] = results
            set_docs.update(results)

    execution_time = time.time() - start_time

    return top_k_results, set_docs, execution_time


def secondary_stage_choose(docs_dict, queries_dict, top_k_results, set_docs, K=10, load_encodings=True,
                           model='bert'):
    """
    Realiza a busca de documentos usando um modelo mais complexo (BERT ou similar).

    Args:
        docs_dict (dict): Dicionário de documentos com IDs e textos.
        queries_dict (dict): Dicionário de consultas com IDs e textos.
        K (int): Número de documentos a serem recuperados para cada consulta.
        model (str): modelo de busca escolhido;

    Returns:
        dict: Dicionário com os IDs dos documentos recuperados e suas pontuações de similaridade.
        float: Tempo total de execução.
    """
    start_time = time.time()

    doc_ids, doc_texts = dict_to_list(docs_dict)
    query_ids, query_texts = dict_to_list(queries_dict)

    if model == 'tevatron':
        tokenizer = AutoTokenizer.from_pretrained("castorini/mdpr-question_encoder")
        query_encoder = AutoModel.from_pretrained("castorini/mdpr-question_encoder")
        doc_encoder = AutoModel.from_pretrained("castorini/mdpr-passage_encoder")

        doc_texts = [docs_dict[doc_id] for doc_id in set_docs]
        doc_ids = [doc_id for doc_id in set_docs]

        if load_encodings == False:
            # Encode docs
            with torch.no_grad():
                doc_inputs = tokenizer(doc_texts,padding=True, truncation=True, return_tensors='pt')
                doc_outputs = doc_encoder(**doc_inputs)
                doc_embeddings = doc_outputs.last_hidden_state[:, 0, :]  # CLS token

                query_inputs = tokenizer(query_texts, return_tensors='pt', truncation=True, padding=True)
                query_outputs = query_encoder(**query_inputs)
                query_embeddings = query_outputs.last_hidden_state[:, 0, :]  # CLS token
        else:
            # Carregar os embeddings pré-computados
            print("Carregando embeddings pré-computados.")
            loaded_data_doc = torch.load("../data/embeddings/tevatron_doc_embeddings.pt")
            loaded_data_query = torch.load("../data/embeddings/tevatron_query_embeddings.pt")
            doc_embeddings = loaded_data_doc["doc_embeddings"]
            doc_ids = loaded_data_doc["doc_ids"]

            query_embeddings = loaded_data_query["query_embeddings"]
            query_ids = loaded_data_query["query_ids"]

        results = {}

        doc_id_to_index = {doc_id: idx for idx, doc_id in enumerate(doc_ids)}
        
        for qid, qtext in tqdm(zip(query_ids, query_embeddings), total=len(query_ids)):
            # Obter os índices correspondentes dos documentos relevantes
            filtered_indices = [doc_id_to_index[doc_id] for doc_id in top_k_results[qid]]

            # Filtrar os embeddings dos documentos mais relevantes
            filtered_doc_embeddings = doc_embeddings[filtered_indices]  # Agora indexamos corretamente

            # Calcular similaridade entre query e todos documentos
            cos_scores = util.cos_sim(qtext, filtered_doc_embeddings)[0]

            # Obter top K documentos mais similares
            top_results = torch.topk(cos_scores, k=K)

            results[qid] = [
                (top_k_results[qid][idx], float(score))
                for score, idx in zip(top_results.values, top_results.indices)
            ]
    
    elif model == 'faiss':
        tokenizer_q = AutoTokenizer.from_pretrained("castorini/mdpr-question_encoder")
        tokenizer_d = AutoTokenizer.from_pretrained("castorini/mdpr-passage_encoder")
        
        query_encoder = AutoModel.from_pretrained("castorini/mdpr-question_encoder")
        doc_encoder = AutoModel.from_pretrained("castorini/mdpr-passage_encoder")

        device = torch.device('cuda' if torch.cuda.is_available() else 'cpu')
        query_encoder.to(device).eval()
        doc_encoder.to(device).eval()

        torch.set_grad_enabled(False)

        # =======================
        # 1. Embedding dos documentos
        # =======================
        doc_inputs = tokenizer_d(doc_texts, padding=True, truncation=True, return_tensors='pt', max_length=512)
        doc_inputs = {k: v.to(device) for k, v in doc_inputs.items()}
        doc_outputs = doc_encoder(**doc_inputs)
        doc_embeddings = doc_outputs.last_hidden_state[:, 0, :].cpu().numpy()

        dim = doc_embeddings.shape[1]
        index = faiss.IndexFlatIP(dim)  # Produto escalar
        index.add(doc_embeddings)       # Adiciona os vetores

        # =======================
        # 2. Buscar queries no índice FAISS
        # =======================
        results = {}

        for qid, qtext in tqdm(zip(query_ids, query_texts), total=len(query_ids)):
            q_inputs = tokenizer_q(qtext, return_tensors='pt', truncation=True, padding=True, max_length=512)
            q_inputs = {k: v.to(device) for k, v in q_inputs.items()}
            q_output = query_encoder(**q_inputs)
            q_embedding = q_output.last_hidden_state[:, 0, :].cpu().numpy()

            scores, indices = index.search(q_embedding, K)  # (1 x K)
            top_docs = [(doc_ids[i], float(scores[0][j])) for j, i in enumerate(indices[0])]
            results[qid] = top_docs
    
    else:
        # Carregar modelo pré-treinado SBERT (rápido e eficiente)
        model = SentenceTransformer('sentence-transformers/all-MiniLM-L6-v2')

        # Computar embeddings em lote (mais eficiente)
        # Encoda apenas os documentos que foram recuperados na primeira fase

        doc_texts = [docs_dict[doc_id] for doc_id in set_docs]
        doc_ids = [doc_id for doc_id in set_docs]
        
        if load_encodings == False:
            doc_embeddings = model.encode(doc_texts, convert_to_tensor=True, show_progress_bar=True)
            query_embeddings = model.encode(query_texts, convert_to_tensor=True, show_progress_bar=True)
        else:
            # Carregar os embeddings pré-computados
            print("Carregando embeddings pré-computados.")
            loaded_data_doc = torch.load("../data/embeddings/bert_doc_embeddings.pt")
            loaded_data_query = torch.load("../data/embeddings/bert_query_embeddings.pt")
            doc_embeddings = loaded_data_doc["doc_embeddings"]
            doc_ids = loaded_data_doc["doc_ids"]

            query_embeddings = loaded_data_query["query_embeddings"]
            query_ids = loaded_data_query["query_ids"]

        # Dicionário para armazenar resultados
        results = {}

        # Criar um dicionário de mapeamento de ID para índice na lista de embeddings
        doc_id_to_index = {doc_id: idx for idx, doc_id in enumerate(doc_ids)}

        # Para cada query, calcular similaridade de cosseno
        for qid, query_emb in tqdm(zip(query_ids, query_embeddings), total=len(query_ids)):
            # Obter os índices correspondentes dos documentos relevantes
            filtered_indices = [doc_id_to_index[doc_id] for doc_id in top_k_results[qid]]

            # Filtrar os embeddings dos documentos mais relevantes
            filtered_doc_embeddings = doc_embeddings[filtered_indices]  # Agora indexamos corretamente
            
            # Calcular similaridade entre query e todos documentos
            cos_scores = util.cos_sim(query_emb, filtered_doc_embeddings)[0]

            # Obter top K documentos mais similares
            top_results = torch.topk(cos_scores, k=K)

            results[qid] = [
                (top_k_results[qid][idx], float(score))
                for score, idx in zip(top_results.values, top_results.indices)
            ]
    
    execution_time = time.time() - start_time

    return results, execution_time<|MERGE_RESOLUTION|>--- conflicted
+++ resolved
@@ -5,13 +5,10 @@
 
 from sklearn.feature_extraction.text import TfidfVectorizer
 from sentence_transformers import SentenceTransformer, util
-<<<<<<< HEAD
 from transformers import AutoTokenizer, AutoModel
 from rank_bm25 import BM25Okapi
 import faiss
-=======
 import pickle
->>>>>>> 216128d7
 
 def dict_to_list(dict_data):
     return list(dict_data.keys()), list(dict_data.values())
